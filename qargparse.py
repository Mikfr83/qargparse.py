import re
import types
import logging

from collections import OrderedDict as odict

<<<<<<< HEAD
__version__ = "0.5.7"
=======
__version__ = "0.5.6"
>>>>>>> b6545f0f
_log = logging.getLogger(__name__)
_type = type  # used as argument
_dpi = None

try:
    # Python 2
    _basestring = basestring
except NameError:
    _basestring = str


QtCompat = types.ModuleType("QtCompat")

try:
    from PySide2 import (
        QtWidgets,
        QtCore,
        QtGui,
    )

    from shiboken2 import wrapInstance, getCppPointer
    QtCompat.wrapInstance = wrapInstance
    QtCompat.getCppPointer = getCppPointer

    try:
        from PySide2 import QtUiTools
        QtCompat.loadUi = QtUiTools.QUiLoader

    except ImportError:
        _log.debug("QtUiTools not provided.")


except ImportError:
    try:
        from PyQt5 import (
            QtWidgets,
            QtCore,
            QtGui,
        )

        QtCore.Signal = QtCore.pyqtSignal
        QtCore.Slot = QtCore.pyqtSlot
        QtCore.Property = QtCore.pyqtProperty

        from sip import wrapinstance, unwrapinstance
        QtCompat.wrapInstance = wrapinstance
        QtCompat.getCppPointer = unwrapinstance

        try:
            from PyQt5 import uic
            QtCompat.loadUi = uic.loadUi
        except ImportError:
            _log.debug("uic not provided.")

    except ImportError:
        _log.error(
            "Could not find either the required PySide2 or PyQt5"
        )


_stylesheet = """\
QWidget {
    font-size: 8pt;
}

*[type="Button"] {
    text-align:left;
}

*[type="Info"] {
    background: transparent;
    border: none;
}

QLabel[type="Separator"] {
    min-height: 20px;
    text-decoration: underline;
}

QWidget[type="QArgparse:reset"] {
    /* Ensure size fixed */
    max-width: 11px;
    max-height: 11px;
    min-width: 11px;
    min-height: 11px;
    padding-top: 0px;
    padding-bottom: 0px;
    padding-left: 0px;
    padding-right: 0px;
}

"""


def px(value):
    """Return a scaled value, for HDPI resolutions"""

    global _dpi

    if not _dpi:
        # We can get system DPI from a window handle,
        # but I haven't figured out how to get a window handle
        # without first making a widget. So here we make one
        # as invisibly as we can, as an invisible tooltip.
        # This doesn't create a taskbar icon nor changes focus
        # and in fact *should* happen without any noticeable effect
        # to the user. Welcome to provide a less naughty alternative
        any_widget = QtWidgets.QWidget()
        any_widget.setWindowFlags(QtCore.Qt.ToolTip)
        any_widget.show()
        window = any_widget.windowHandle()

        # E.g. 1.5 or 2.0
        scale = window.screen().logicalDotsPerInch() / 96.0

        # Store for later
        _dpi = scale

    return value * _dpi


def _scaled_stylesheet():
    """Replace any mention of <num>px with scaled version

    This way, you can still use px without worrying about what
    it will look like at HDPI resolution.

    """

    output = []
    for line in _stylesheet.splitlines():
        line = line.rstrip()
        if line.endswith("px;"):
            key, value = line.rsplit(" ", 1)
            value = px(int(value[:-3]))
            line = "%s %dpx;" % (key, value)
        output += [line]
    return "\n".join(output)


DefaultStyle = {

    # Should comboboxes cover the full horizontal width?
    "comboboxFillWidth": False,
}


class QArgumentParser(QtWidgets.QWidget):
    """User interface arguments

    Arguments:
        arguments (list, optional): Instances of QArgument
        description (str, optional): Long-form text of what this parser is for
        storage (QSettings, optional): Persistence to disk, providing
            value() and setValue() methods

    """

    changed = QtCore.Signal(QtCore.QObject)  # A QArgument

    def __init__(self,
                 arguments=None,
                 description=None,
                 storage=None,
                 style=None,
                 parent=None):
        super(QArgumentParser, self).__init__(parent)
        self.setAttribute(QtCore.Qt.WA_StyledBackground)

        # Create internal settings
        if storage is True:
            storage = QtCore.QSettings(
                QtCore.QSettings.IniFormat,
                QtCore.QSettings.UserScope,
                __name__, "QArgparse",
            )

        if storage is not None:
            _log.info("Storing settings @ %s" % storage.fileName())

        arguments = arguments or []

        assert hasattr(arguments, "__iter__"), "arguments must be iterable"
        assert isinstance(storage, (type(None), QtCore.QSettings)), (
            "storage must be of type QSettings"
        )

        layout = QtWidgets.QGridLayout(self)
        layout.setRowStretch(999, 1)

        description = QtWidgets.QLabel(description or "")
        description.setVisible(bool(False))
        layout.addWidget(description, 0, 0, 1, 2)

        self._row = 1
        self._storage = storage
        self._arguments = odict()
        self._resets = dict()
        self._description = description
        self._style = style or DefaultStyle

        for arg in arguments or []:
            self._addArgument(arg)

        # Prevent getting squashed on the vertical
        self.setSizePolicy(QtWidgets.QSizePolicy.Preferred,
                           QtWidgets.QSizePolicy.MinimumExpanding)

        self.setStyleSheet(_scaled_stylesheet())

    def __iter__(self):
        """Make parser iterable

        Arguments yield in the order they were added.

        Example
            >>> args = [Float("age"), Boolean("alive")]
            >>> parser = QArgumentParser(args)
            >>> for arg in parser:
            ...     print(arg["name"])
            ...
            age
            alive

        """

        for _, arg in self._arguments.items():
            yield arg

    def setDescription(self, text):
        self._description.setText(text or "")
        self._description.setVisible(bool(text))

    def addArgument(self, name, type=None, default=None, **kwargs):
        # Infer type from default
        if type is None and default is not None:
            type = _type(default)

        # Default to string
        type = type or str

        Argument = {
            None: String,
            int: Integer,
            float: Float,
            bool: Boolean,
            str: String,
            list: Enum,
            tuple: Enum,
        }.get(type, type)

        arg = Argument(name, default=default, **kwargs)
        self._addArgument(arg)
        return arg

    def _addArgument(self, arg):
        if arg["name"] in self._arguments:
            raise ValueError("Duplicate argument '%s'" % arg["name"])

        if self._storage is not None:
            default = self._storage.value(arg["name"])

            if default:
                if isinstance(arg, Boolean):
                    default = bool({
                        None: QtCore.Qt.Unchecked,

                        0: QtCore.Qt.Unchecked,
                        1: QtCore.Qt.Checked,
                        2: QtCore.Qt.Checked,

                        "0": QtCore.Qt.Unchecked,
                        "1": QtCore.Qt.Checked,
                        "2": QtCore.Qt.Checked,

                        # May be stored as string, if used with IniFormat
                        "false": QtCore.Qt.Unchecked,
                        "true": QtCore.Qt.Checked,
                    }.get(default))

                if isinstance(arg, Number):
                    if isinstance(arg, Float):
                        default = float(default)
                    else:
                        default = int(default)

                arg["default"] = default

        # Argument label and editor widget
        label = QtWidgets.QLabel(arg["label"])

        if isinstance(arg, Enum):
            widget = arg.create(fillWidth=self._style["comboboxFillWidth"])
        else:
            widget = arg.create()

        for widget in (label, widget):
            widget.setToolTip(arg["help"])
            widget.setObjectName(arg["name"])  # useful in CSS
            widget.setProperty("type", type(arg).__name__)
            widget.setAttribute(QtCore.Qt.WA_StyledBackground)
            widget.setEnabled(arg["enabled"])

        # Reset btn widget
        reset_container = QtWidgets.QWidget()
        reset_container.setProperty("type", "QArgparse:reset")
        reset = QtWidgets.QPushButton("")  # default
        reset.setToolTip("Reset")
        reset.hide()  # shown on edit

        # Align label on top of row if widget is over two times higher
        height = (lambda w: w.sizeHint().height())
        label_on_top = height(label) * 2 < height(widget)
        alignment = (QtCore.Qt.AlignTop,) if label_on_top else ()

        # Layout
        layout = QtWidgets.QVBoxLayout(reset_container)
        layout.addWidget(reset)
        layout.setContentsMargins(0, 0, 0, 0)

        layout = self.layout()

        #  ___________________________________________
        # |         |                         |       |
        # |  label  | editor                  | reset |
        # |_________|_________________________|_______|
        #

        if not isinstance(arg, Boolean):
            # Checkboxes have their own label to the right
            layout.addWidget(label, self._row, 0, QtCore.Qt.AlignRight)

        layout.addWidget(widget, self._row, 1)
        layout.addWidget(reset_container, self._row, 2, *alignment)
        layout.setColumnStretch(1, 1)

        # Packed tightly on the vertical
        layout.setHorizontalSpacing(px(10))
        layout.setVerticalSpacing(px(2))

        # Signals
        reset.clicked.connect(lambda: arg.write(arg["default"]))
        arg.changed.connect(lambda: self.on_changed(arg))

        self._row += 1
        self._arguments[arg["name"]] = arg
        self._resets[arg["name"]] = reset

    def clear(self):
        assert self._storage, "Cannot clear without persistent storage"
        self._storage.clear()
        _log.info("Clearing settings @ %s" % self._storage.fileName())

    def find(self, name):
        return self._arguments[name]

    def on_changed(self, arg):
        is_edited = arg.read() != arg["default"]

        reset = self._resets[arg["name"]]
        reset.setVisible(is_edited)

        arg["edited"] = is_edited
        self.changed.emit(arg)

    # Optional PEP08 syntax
    add_argument = addArgument


class QArgument(QtCore.QObject):
    """Base class of argument user interface"""

    changed = QtCore.Signal()

    # Provide a left-hand side label for this argument
    label = True

    # For defining default value for each argument type
    default = None

    def __init__(self, name, default=None, **kwargs):
        super(QArgument, self).__init__(kwargs.pop("parent", None))

        args = {}
        args["name"] = name
        args["label"] = kwargs.pop("label", camel_to_title(name))
        args["default"] = self.default if default is None else default
        args["help"] = kwargs.pop("help", "")
        args["read"] = kwargs.pop("read", None)
        args["write"] = kwargs.pop("write", None)
        args["items"] = kwargs.pop("items", [])
        args["min"] = kwargs.pop("min", 0)
        args["max"] = kwargs.pop("max", 99)
        args["enabled"] = bool(kwargs.pop("enabled", True))
        args["edited"] = False

        # Anything left is an error
        for arg in kwargs:
            raise TypeError(
                "%s() got an unexpected keyword argument '%s' #"
                % (type(self).__name__, arg)
            )

        self._data = args

    def __str__(self):
        return self["name"]

    def __repr__(self):
        return "%s(\"%s\")" % (type(self).__name__, self["name"])

    def __getitem__(self, key):
        return self._data[key]

    def __setitem__(self, key, value):
        self._data[key] = value

    def __eq__(self, other):
        if isinstance(other, _basestring):
            return self["name"] == other
        return super(QArgument, self).__eq__(other)

    def __ne__(self, other):
        return not self.__eq__(other)

    def create(self):
        return QtWidgets.QWidget()

    def read(self):
        return self._read()

    def write(self, value):
        self._write(value)
        self.changed.emit()


class Boolean(QArgument):
    """Boolean type user interface

    Presented by `QtWidgets.QCheckBox`.

    Arguments:
        name (str): The name of argument
        label (str, optional): Display name, convert from `name` if not given
        help (str, optional): Tool tip message of this argument
        default (bool, optional): Argument's default value, default None
        enabled (bool, optional): Whether to enable this widget, default True

    """

    def create(self):
<<<<<<< HEAD
        widget = QtWidgets.QCheckBox(self._data["label"])
        widget.clicked.connect(self.changed.emit)
=======
        widget = QtWidgets.QCheckBox()
>>>>>>> b6545f0f

        if isinstance(self, Tristate):
            self._read = lambda: widget.checkState()
            state = {
                0: QtCore.Qt.Unchecked,
                1: QtCore.Qt.PartiallyChecked,
                2: QtCore.Qt.Checked,
                "1": QtCore.Qt.PartiallyChecked,
                "0": QtCore.Qt.Unchecked,
                "2": QtCore.Qt.Checked,
            }
        else:
            self._read = lambda: bool(widget.checkState())
            state = {
                None: QtCore.Qt.Unchecked,

                0: QtCore.Qt.Unchecked,
                1: QtCore.Qt.Checked,
                2: QtCore.Qt.Checked,

                "0": QtCore.Qt.Unchecked,
                "1": QtCore.Qt.Checked,
                "2": QtCore.Qt.Checked,

                # May be stored as string, if used with QSettings(..IniFormat)
                "false": QtCore.Qt.Unchecked,
                "true": QtCore.Qt.Checked,
            }

        self._write = lambda value: widget.setCheckState(state[value])
        widget.clicked.connect(self.changed.emit)

        if self["default"] is not None:
            self._write(self["default"])

        return widget

    def read(self):
        return self._read()


class Tristate(QArgument):
    """Not implemented"""


class Number(QArgument):
    """Base class of numeric type user interface"""
    default = 0

    def create(self):
        if isinstance(self, Float):
            widget = QtWidgets.QDoubleSpinBox()
            widget.setMinimum(self._data.get("min", 0.0))
            widget.setMaximum(self._data.get("max", 99.99))
        else:
            widget = QtWidgets.QSpinBox()
            widget.setMinimum(self._data.get("min", 0))
            widget.setMaximum(self._data.get("max", 99))

        widget.editingFinished.connect(self.changed.emit)
        self._read = lambda: widget.value()
        self._write = lambda value: widget.setValue(value)

        if self["default"] != self.default:
            self._write(self["default"])

        return widget


class Integer(Number):
    """Integer type user interface

    A subclass of `qargparse.Number`, presented by `QtWidgets.QSpinBox`.

    Arguments:
        name (str): The name of argument
        label (str, optional): Display name, convert from `name` if not given
        help (str, optional): Tool tip message of this argument
        default (int, optional): Argument's default value, default 0
        min (int, optional): Argument's minimum value, default 0
        max (int, optional): Argument's maximum value, default 99
        enabled (bool, optional): Whether to enable this widget, default True

    """


class Float(Number):
    """Float type user interface

    A subclass of `qargparse.Number`, presented by `QtWidgets.QDoubleSpinBox`.

    Arguments:
        name (str): The name of argument
        label (str, optional): Display name, convert from `name` if not given
        help (str, optional): Tool tip message of this argument
        default (float, optional): Argument's default value, default 0.0
        min (float, optional): Argument's minimum value, default 0.0
        max (float, optional): Argument's maximum value, default 99.99
        enabled (bool, optional): Whether to enable this widget, default True

    """


class Range(Number):
    """Range type user interface

    A subclass of `qargparse.Number`, not production ready.

    """


class Double3(QArgument):
    """Double3 type user interface

    Presented by three `QtWidgets.QLineEdit` widget with `QDoubleValidator`
    installed.

    Arguments:
        name (str): The name of argument
        label (str, optional): Display name, convert from `name` if not given
        help (str, optional): Tool tip message of this argument
        default (tuple or list, optional): Default (0, 0, 0).
        enabled (bool, optional): Whether to enable this widget, default True

    """
    default = (0, 0, 0)

    def create(self):
        widget = QtWidgets.QWidget()
        layout = QtWidgets.QHBoxLayout(widget)
        layout.setContentsMargins(0, 0, 0, 0)
        x, y, z = (self.child_arg(layout, i) for i in range(3))

        self._read = lambda: (
            float(x.text()), float(y.text()), float(z.text()))
        self._write = lambda value: [
            w.setText(str(float(v))) for w, v in zip([x, y, z], value)]

        if self["default"] != self.default:
            self._write(self["default"])

        return widget

    def child_arg(self, layout, index):
        widget = QtWidgets.QLineEdit()
        widget.setValidator(QtGui.QDoubleValidator())

        default = str(float(self["default"][index]))
        widget.setText(default)

        def focusOutEvent(event):
            if not widget.text():
                widget.setText(default)  # Ensure value exists for `_read`
            QtWidgets.QLineEdit.focusOutEvent(widget, event)
        widget.focusOutEvent = focusOutEvent

        widget.editingFinished.connect(self.changed.emit)
        widget.returnPressed.connect(widget.editingFinished.emit)

        layout.addWidget(widget)

        return widget


class String(QArgument):
    """String type user interface

    Presented by `QtWidgets.QLineEdit`.

    Arguments:
        name (str): The name of argument
        label (str, optional): Display name, convert from `name` if not given
        help (str, optional): Tool tip message of this argument
        default (str, optional): Argument's default value, default None
        placeholder (str, optional): Placeholder message for the widget
        enabled (bool, optional): Whether to enable this widget, default True

    """

    def __init__(self, *args, **kwargs):
        super(String, self).__init__(*args, **kwargs)
        self._previous = None

    def create(self):
        widget = QtWidgets.QLineEdit()
        widget.editingFinished.connect(self.onEditingFinished)
        widget.returnPressed.connect(widget.editingFinished.emit)
        self._read = lambda: widget.text()
        self._write = lambda value: widget.setText(value)

        if isinstance(self, Info):
            widget.setReadOnly(True)
        widget.setPlaceholderText(self._data.get("placeholder", ""))

        if self["default"] is not None:
            self._write(self["default"])
            self._previous = self["default"]

        return widget

    def onEditingFinished(self):
        current = self._read()

        if current != self._previous:
            self.changed.emit()
            self._previous = current


class Info(String):
    """String type user interface but read-only

    A subclass of `qargparse.String`, presented by `QtWidgets.QLineEdit`.

    Arguments:
        name (str): The name of argument
        label (str, optional): Display name, convert from `name` if not given
        help (str, optional): Tool tip message of this argument
        default (str, optional): Argument's default value, default None
        enabled (bool, optional): Whether to enable this widget, default True

    """


class Color(String):
    """Color type user interface

    A subclass of `qargparse.String`, not production ready.

    """


class Button(QArgument):
    """Button type user interface

    Presented by `QtWidgets.QPushButton`.

    Arguments:
        name (str): The name of argument
        label (str, optional): Display name, convert from `name` if not given
        help (str, optional): Tool tip message of this argument
        default (bool, optional): Argument's default value, default None
        enabled (bool, optional): Whether to enable this widget, default True

    """
    label = False

    def create(self):
        widget = QtWidgets.QPushButton(self["label"])
        widget.clicked.connect(self.changed.emit)

        state = [
            QtCore.Qt.Unchecked,
            QtCore.Qt.Checked,
        ]

        if isinstance(self, Toggle):
            widget.setCheckable(True)
            self._read = lambda: widget.checkState()
            self._write = (
                lambda value: widget.setCheckState(state[int(value)])
            )
        else:
            self._read = lambda: "clicked"
            self._write = lambda value: None

        if self["default"] is not None:
            self._write(self["default"])

        return widget


class Toggle(Button):
    """Checkable `Button` type user interface

    Presented by `QtWidgets.QPushButton`.

    Arguments:
        name (str): The name of argument
        label (str, optional): Display name, convert from `name` if not given
        help (str, optional): Tool tip message of this argument
        default (bool, optional): Argument's default value, default None
        enabled (bool, optional): Whether to enable this widget, default True

    """


class InfoList(QArgument):
    """String list type user interface

    Presented by `QtWidgets.QListView`, not production ready.

    """

    def __init__(self, name, **kwargs):
        kwargs["default"] = kwargs.pop("default", ["Empty"])
        super(InfoList, self).__init__(name, **kwargs)

    def create(self):
        class Model(QtCore.QStringListModel):
            def data(self, index, role):
                return super(Model, self).data(index, role)

        model = QtCore.QStringListModel(self["default"])
        widget = QtWidgets.QListView()
        widget.setModel(model)
        widget.setEditTriggers(widget.NoEditTriggers)

        self._read = lambda: model.stringList()
        self._write = lambda value: model.setStringList(value)

        return widget


class Choice(QArgument):
    """Argument user interface for selecting one from list

    Presented by `QtWidgets.QListView`.

    Arguments:
        name (str): The name of argument
        label (str, optional): Display name, convert from `name` if not given
        help (str, optional): Tool tip message of this argument
        items (list, optional): List of strings for select, default `["Empty"]`
        default (str, optional): Default item in `items`, use first of `items`
            if not given.
        enabled (bool, optional): Whether to enable this widget, default True

    """

    def __init__(self, name, **kwargs):
        kwargs["items"] = kwargs.get("items", ["Empty"])
        kwargs["default"] = kwargs.pop("default", kwargs["items"][0])
        super(Choice, self).__init__(name, **kwargs)

    def index(self, value):
        """Return numerical equivalent to self.read()"""
        return self["items"].index(value)

    def create(self):
        def on_changed(selected, deselected):
            try:
                selected = selected.indexes()[0]
            except IndexError:
                # At least one item must be selected at all times
                selected = deselected.indexes()[0]

            value = selected.data(QtCore.Qt.DisplayRole)
            set_current(value)
            self.changed.emit()

        def set_current(current):
            options = model.stringList()

            if current == "Empty":
                index = 0
            else:
                for index, member in enumerate(options):
                    if member == current:
                        break
                else:
                    raise ValueError(
                        "%s not a member of %s" % (current, options)
                    )

            qindex = model.index(index, 0, QtCore.QModelIndex())
            smodel.setCurrentIndex(qindex, smodel.ClearAndSelect)
            self["current"] = options[index]

        def reset(items, default=None):
            items = items or ["Empty"]
            model.setStringList(items)
            set_current(default or items[0])

        model = QtCore.QStringListModel()
        widget = QtWidgets.QListView()
        widget.setModel(model)
        widget.setEditTriggers(widget.NoEditTriggers)
        widget.setSelectionMode(widget.SingleSelection)
        smodel = widget.selectionModel()
        smodel.selectionChanged.connect(on_changed)

        self._read = lambda: self["current"]
        self._write = lambda value: set_current(value)
        self.reset = reset

        reset(self["items"], self["default"])

        return widget


class Separator(QArgument):
    """Visual separator

    Example:

        item1
        item2
        ------------
        item3
        item4

    """

    def create(self):
        widget = QtWidgets.QWidget()

        self._read = lambda: None
        self._write = lambda value: None

        return widget


class Enum(QArgument):
    """Argument user interface for selecting one from dropdown list

    Presented by `QtWidgets.QComboBox`.

    Arguments:
        name (str): The name of argument
        label (str, optional): Display name, convert from `name` if not given
        help (str, optional): Tool tip message of this argument
        items (list, optional): List of strings for select, default `[]`
        default (int, str, optional): Index or text of default item, use first
            of `items` if not given.
        enabled (bool, optional): Whether to enable this widget, default True

    """

    def __init__(self, name, **kwargs):
        kwargs["items"] = kwargs.get("items", ["Default"])
        kwargs["default"] = kwargs.pop("default", kwargs["items"][0])

        _enum_types = (tuple, list, types.GeneratorType)
        assert isinstance(kwargs["items"], _enum_types), (
            "items must be list, tuple or generator"
        )

        super(Enum, self).__init__(name, **kwargs)

    def create(self, fillWidth=True):
        items = list(self["items"])

        widget = QtWidgets.QComboBox()
        widget.addItems(items)
        widget.currentIndexChanged.connect(
            lambda index: self.changed.emit())

        # Comboboxes aren't allowed to stretch without
        # the choices also being stretched
        container = QtWidgets.QWidget()

        if not fillWidth:
            layout = QtWidgets.QHBoxLayout(container)
            layout.setContentsMargins(0, 0, 0, 0)

            # Shrink to smallest horizontal size
            widget.setSizePolicy(QtWidgets.QSizePolicy.Fixed,
                                 QtWidgets.QSizePolicy.Fixed)
            layout.addWidget(widget, 1, QtCore.Qt.AlignLeft)

        self._read = lambda: widget.currentText()

        def _write(value):
            index = None

            for idx, val in enumerate(items):
                if value == val:
                    index = idx
                    break

            assert index is not None, "%s isn't an option" % value
            widget.setCurrentIndex(index)

        self._write = _write

        if self["default"] is not None and len(items):
            if isinstance(self["default"], int):
                index = self["default"]
                index = 0 if index > len(items) else index
                self["default"] = items[index]
            else:
                # Must be str type. If the default str is not in list, will
                # fallback to the first item silently.
                pass

            self._write(self["default"])

        return widget if fillWidth else container


def camelToTitle(text):
    """Convert camelCase `text` to Title Case

    Example:
        >>> camelToTitle("mixedCase")
        "Mixed Case"
        >>> camelToTitle("myName")
        "My Name"
        >>> camelToTitle("you")
        "You"
        >>> camelToTitle("You")
        "You"
        >>> camelToTitle("This is That")
        "This Is That"

    """

    return re.sub(
        r"((?<=[a-z])[A-Z]|(?<!\A)[A-Z](?=[a-z]))",
        r" \1", text
    ).title()


camel_to_title = camelToTitle


def _demo():
    import sys
    app = QtWidgets.QApplication(sys.argv)

    parser = QArgumentParser()
    parser.setWindowTitle("Demo")
    parser.setMinimumWidth(300)

    parser.add_argument("name", default="Marcus", help="Your name")
    parser.add_argument("age", default=33, help="Your age")
    parser.add_argument("height", default=1.87, help="Your height")
    parser.add_argument("alive", default=True, help="Your state")
    parser.add_argument("class", type=Enum, items=[
        "Ranger",
        "Warrior",
        "Sorcerer",
        "Monk",
    ], default=2, help="Your class")

    parser.add_argument("options", type=Separator)
    parser.add_argument("paths", type=InfoList, items=[  # (TODO) Doesn't work
        "Value A",
        "Value B",
        "Some other value",
        "And finally, value C",
    ])
    parser.add_argument("location", type=Double3)

    parser.show()
    app.exec_()


if __name__ == '__main__':
    import argparse
    parser = argparse.ArgumentParser()
    parser.add_argument("--version", action="store_true")
    parser.add_argument("--demo", action="store_true")

    opts = parser.parse_args()

    if opts.demo:
        _demo()

    if opts.version:
        print(__version__)<|MERGE_RESOLUTION|>--- conflicted
+++ resolved
@@ -4,11 +4,7 @@
 
 from collections import OrderedDict as odict
 
-<<<<<<< HEAD
 __version__ = "0.5.7"
-=======
-__version__ = "0.5.6"
->>>>>>> b6545f0f
 _log = logging.getLogger(__name__)
 _type = type  # used as argument
 _dpi = None
@@ -460,12 +456,7 @@
     """
 
     def create(self):
-<<<<<<< HEAD
         widget = QtWidgets.QCheckBox(self._data["label"])
-        widget.clicked.connect(self.changed.emit)
-=======
-        widget = QtWidgets.QCheckBox()
->>>>>>> b6545f0f
 
         if isinstance(self, Tristate):
             self._read = lambda: widget.checkState()
